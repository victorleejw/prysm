--- conflicted
+++ resolved
@@ -84,11 +84,8 @@
         "//beacon-chain/core/feed/operation:go_default_library",
         "//beacon-chain/core/feed/state:go_default_library",
         "//beacon-chain/core/helpers:go_default_library",
-<<<<<<< HEAD
         "//beacon-chain/core/helpers/attaggregation:go_default_library",
         "//beacon-chain/core/state:go_default_library",
-=======
->>>>>>> 3903acf2
         "//beacon-chain/db:go_default_library",
         "//beacon-chain/db/testing:go_default_library",
         "//beacon-chain/flags:go_default_library",
