--- conflicted
+++ resolved
@@ -18,15 +18,8 @@
 
 go_test(
     name = "go_default_test",
-<<<<<<< HEAD
+    size = "small",
     srcs = ["epoch_processing_test.go"],
-=======
-    size = "small",
-    srcs = [
-        "epoch_operations_test.go",
-        "epoch_processing_test.go",
-    ],
->>>>>>> f12fdfda
     embed = [":go_default_library"],
     deps = [
         "//beacon-chain/core/helpers:go_default_library",
