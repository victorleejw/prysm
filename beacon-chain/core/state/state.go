// Package state implements the whole state transition
// function which consists of per slot, per-epoch transitions.
// It also bootstraps the genesis beacon state for slot 0.
package state

import (
	"context"

	"github.com/pkg/errors"
	ethpb "github.com/prysmaticlabs/ethereumapis/eth/v1alpha1"
	"github.com/prysmaticlabs/go-ssz"
	b "github.com/prysmaticlabs/prysm/beacon-chain/core/blocks"
	pb "github.com/prysmaticlabs/prysm/proto/beacon/p2p/v1"
	"github.com/prysmaticlabs/prysm/shared/params"
	"github.com/prysmaticlabs/prysm/shared/trieutil"
)

// GenesisBeaconState gets called when MinGenesisActiveValidatorCount count of
// full deposits were made to the deposit contract and the ChainStart log gets emitted.
//
// Spec pseudocode definition:
//	def initialize_beacon_state_from_eth1(eth1_block_hash: Hash,
//	  eth1_timestamp: uint64,
//	  deposits: Sequence[Deposit]) -> BeaconState:
//	  state = BeaconState(
//	    genesis_time=eth1_timestamp - eth1_timestamp % SECONDS_PER_DAY + 2 * SECONDS_PER_DAY,
//	    eth1_data=Eth1Data(block_hash=eth1_block_hash, deposit_count=len(deposits)),
//	    latest_block_header=BeaconBlockHeader(body_root=hash_tree_root(BeaconBlockBody())),
//        randao_mixes=[eth1_block_hash] * EPOCHS_PER_HISTORICAL_VECTOR,  # Seed RANDAO with Eth1 entropy
//	  )
//
//	  # Process deposits
//	  leaves = list(map(lambda deposit: deposit.data, deposits))
//	  for index, deposit in enumerate(deposits):
//	    deposit_data_list = List[DepositData, 2**DEPOSIT_CONTRACT_TREE_DEPTH](*leaves[:index + 1])
//	    state.eth1_data.deposit_root = hash_tree_root(deposit_data_list)
//	    process_deposit(state, deposit)
//
//	  # Process activations
//	  for index, validator in enumerate(state.validators):
//	    balance = state.balances[index]
//	    validator.effective_balance = min(balance - balance % EFFECTIVE_BALANCE_INCREMENT, MAX_EFFECTIVE_BALANCE)
//	    if validator.effective_balance == MAX_EFFECTIVE_BALANCE:
//	    validator.activation_eligibility_epoch = GENESIS_EPOCH
//	    validator.activation_epoch = GENESIS_EPOCH
//
//	  # Populate active_index_roots and compact_committees_roots
//	  indices_list = List[ValidatorIndex, VALIDATOR_REGISTRY_LIMIT](get_active_validator_indices(state, GENESIS_EPOCH))
//	  active_index_root = hash_tree_root(indices_list)
//	  committee_root = get_compact_committees_root(state, GENESIS_EPOCH)
//	  for index in range(EPOCHS_PER_HISTORICAL_VECTOR):
//	    state.active_index_roots[index] = active_index_root
//	    state.compact_committees_roots[index] = committee_root
//	  return state
// This method differs from the spec so as to process deposits beforehand instead of the end of the function.
func GenesisBeaconState(deposits []*ethpb.Deposit, genesisTime uint64, eth1Data *ethpb.Eth1Data) (*pb.BeaconState, error) {
	if eth1Data == nil {
		return nil, errors.New("no eth1data provided for genesis state")
	}
<<<<<<< HEAD
	state := EmptyGenesisState()
	state.Eth1Data = eth1Data
	var err error
	// Process initial deposits.
	validatorMap := make(map[[48]byte]int)
	leaves := [][]byte{}
	for _, deposit := range deposits {
		hash, err := ssz.HashTreeRoot(deposit.Data)
		if err != nil {
			return nil, err
		}
		leaves = append(leaves, hash[:])
	}
	var trie *trieutil.SparseMerkleTrie
	if len(leaves) > 0 {
		trie, err = trieutil.GenerateTrieFromItems(leaves, int(params.BeaconConfig().DepositContractTreeDepth))
		if err != nil {
			return nil, err
		}
	} else {
		trie, err = trieutil.NewTrie(int(params.BeaconConfig().DepositContractTreeDepth))
		if err != nil {
			return nil, err
		}
	}

	depositRoot := trie.Root()
	state.Eth1Data.DepositRoot = depositRoot[:]
	for i, deposit := range deposits {
		state, err = b.ProcessPreGenesisDeposit(context.Background(), state, deposit, validatorMap)
		if err != nil {
			return nil, errors.Wrapf(err, "could not process validator deposit %d", i)
		}
	}
	return OptimizedGenesisBeaconState(genesisTime, state, state.Eth1Data)
}

// OptimizedGenesisBeaconState is used to create a state that has already processed deposits. This is to efficiently
// create a mainnet state at chainstart.
func OptimizedGenesisBeaconState(genesisTime uint64, bState *pb.BeaconState, eth1Data *ethpb.Eth1Data) (*pb.BeaconState, error) {
	if eth1Data == nil {
		return nil, errors.New("no eth1data provided for genesis state")
=======
	if uint64(len(deposits)) != params.BeaconConfig().MinGenesisActiveValidatorCount {
		return nil, errors.New("incorrect number of genesis deposits")
>>>>>>> 96745758
	}

	randaoMixes := make([][]byte, params.BeaconConfig().EpochsPerHistoricalVector)
	for i := 0; i < len(randaoMixes); i++ {
		h := make([]byte, 32)
		copy(h, eth1Data.BlockHash)
		randaoMixes[i] = h
	}

	zeroHash := params.BeaconConfig().ZeroHash[:]

	activeIndexRoots := make([][]byte, params.BeaconConfig().EpochsPerHistoricalVector)
	for i := 0; i < len(activeIndexRoots); i++ {
		activeIndexRoots[i] = zeroHash
	}

	blockRoots := make([][]byte, params.BeaconConfig().SlotsPerHistoricalRoot)
	for i := 0; i < len(blockRoots); i++ {
		blockRoots[i] = zeroHash
	}

	stateRoots := make([][]byte, params.BeaconConfig().SlotsPerHistoricalRoot)
	for i := 0; i < len(stateRoots); i++ {
		stateRoots[i] = zeroHash
	}

	slashings := make([]uint64, params.BeaconConfig().EpochsPerSlashingsVector)

	state := &pb.BeaconState{
		// Misc fields.
		Slot:        0,
		GenesisTime: genesisTime,

		Fork: &pb.Fork{
			PreviousVersion: params.BeaconConfig().GenesisForkVersion,
			CurrentVersion:  params.BeaconConfig().GenesisForkVersion,
			Epoch:           0,
		},

		// Validator registry fields.
		Validators: bState.Validators,
		Balances:   bState.Balances,

		// Randomness and committees.
		RandaoMixes: randaoMixes,

		// Finality.
		PreviousJustifiedCheckpoint: &ethpb.Checkpoint{
			Epoch: 0,
			Root:  params.BeaconConfig().ZeroHash[:],
		},
		CurrentJustifiedCheckpoint: &ethpb.Checkpoint{
			Epoch: 0,
			Root:  params.BeaconConfig().ZeroHash[:],
		},
		JustificationBits: []byte{0},
		FinalizedCheckpoint: &ethpb.Checkpoint{
			Epoch: 0,
			Root:  params.BeaconConfig().ZeroHash[:],
		},

		HistoricalRoots:           [][]byte{},
		BlockRoots:                blockRoots,
		StateRoots:                stateRoots,
		Slashings:                 slashings,
		CurrentEpochAttestations:  []*pb.PendingAttestation{},
		PreviousEpochAttestations: []*pb.PendingAttestation{},

		// Eth1 data.
		Eth1Data:         eth1Data,
		Eth1DataVotes:    []*ethpb.Eth1Data{},
		Eth1DepositIndex: bState.Eth1DepositIndex,
	}

	bodyRoot, err := ssz.HashTreeRoot(&ethpb.BeaconBlockBody{})
	if err != nil {
		return nil, errors.Wrapf(err, "could not hash tree root %v", bodyRoot)
	}

	state.LatestBlockHeader = &ethpb.BeaconBlockHeader{
		ParentRoot: zeroHash,
		StateRoot:  zeroHash,
		BodyRoot:   bodyRoot[:],
		Signature:  params.BeaconConfig().EmptySignature[:],
	}

	return state, nil
}

// EmptyGenesisState returns an empty beacon state object.
func EmptyGenesisState() *pb.BeaconState {
	state := &pb.BeaconState{
		// Misc fields.
		Slot: 0,
		Fork: &pb.Fork{
			PreviousVersion: params.BeaconConfig().GenesisForkVersion,
			CurrentVersion:  params.BeaconConfig().GenesisForkVersion,
			Epoch:           0,
		},
		// Validator registry fields.
		Validators: []*ethpb.Validator{},
		Balances:   []uint64{},

		JustificationBits:         []byte{0},
		HistoricalRoots:           [][]byte{},
		CurrentEpochAttestations:  []*pb.PendingAttestation{},
		PreviousEpochAttestations: []*pb.PendingAttestation{},

		// Eth1 data.
		Eth1Data:         &ethpb.Eth1Data{},
		Eth1DataVotes:    []*ethpb.Eth1Data{},
		Eth1DepositIndex: 0,
	}
	return state
}

// IsValidGenesisState gets called whenever there's a deposit event,
// it checks whether there's enough effective balance to trigger and
// if the minimum genesis time arrived already.
//
// Spec pseudocode definition:
//  def is_valid_genesis_state(state: BeaconState) -> bool:
//     if state.genesis_time < MIN_GENESIS_TIME:
//         return False
//     if len(get_active_validator_indices(state, GENESIS_EPOCH)) < MIN_GENESIS_ACTIVE_VALIDATOR_COUNT:
//         return False
//     return True
// This method has been modified from the spec to allow whole states not to be saved
// but instead only cache the relevant information.
func IsValidGenesisState(chainStartDepositCount uint64, currentTime uint64) bool {
	if currentTime < params.BeaconConfig().MinGenesisTime {
		return false
	}
	if chainStartDepositCount < params.BeaconConfig().MinGenesisActiveValidatorCount {
		return false
	}
	return true
}<|MERGE_RESOLUTION|>--- conflicted
+++ resolved
@@ -57,7 +57,9 @@
 	if eth1Data == nil {
 		return nil, errors.New("no eth1data provided for genesis state")
 	}
-<<<<<<< HEAD
+	if uint64(len(deposits)) != params.BeaconConfig().MinGenesisActiveValidatorCount {
+		return nil, errors.New("incorrect number of genesis deposits")
+	}
 	state := EmptyGenesisState()
 	state.Eth1Data = eth1Data
 	var err error
@@ -100,10 +102,6 @@
 func OptimizedGenesisBeaconState(genesisTime uint64, bState *pb.BeaconState, eth1Data *ethpb.Eth1Data) (*pb.BeaconState, error) {
 	if eth1Data == nil {
 		return nil, errors.New("no eth1data provided for genesis state")
-=======
-	if uint64(len(deposits)) != params.BeaconConfig().MinGenesisActiveValidatorCount {
-		return nil, errors.New("incorrect number of genesis deposits")
->>>>>>> 96745758
 	}
 
 	randaoMixes := make([][]byte, params.BeaconConfig().EpochsPerHistoricalVector)
