package blockchain

import (
	"context"

	"github.com/pkg/errors"
	ethpb "github.com/prysmaticlabs/ethereumapis/eth/v1alpha1"
	"github.com/prysmaticlabs/prysm/beacon-chain/state"
	stateTrie "github.com/prysmaticlabs/prysm/beacon-chain/state"
	"github.com/prysmaticlabs/prysm/shared/bytesutil"
	"github.com/prysmaticlabs/prysm/shared/params"
	"go.opencensus.io/trace"
)

// This defines the current chain service's view of head.
type head struct {
	slot  uint64                   // current head slot.
	root  [32]byte                 // current head root.
	block *ethpb.SignedBeaconBlock // current head block.
	state *state.BeaconState       // current head state.
}

// This gets head from the fork choice service and saves head related items
// (ie root, block, state) to the local service cache.
func (s *Service) updateHead(ctx context.Context, balances []uint64) error {
	ctx, span := trace.StartSpan(ctx, "blockchain.updateHead")
	defer span.End()

	// To get the proper head update, a node first checks its best justified
	// can become justified. This is designed to prevent bounce attack and
	// ensure head gets its best justified info.
	if s.bestJustifiedCheckpt.Epoch > s.justifiedCheckpt.Epoch {
		s.justifiedCheckpt = s.bestJustifiedCheckpt
	}

	// Get head from the fork choice service.
	f := s.finalizedCheckpt
	j := s.justifiedCheckpt
	headRoot, err := s.forkChoiceStore.Head(ctx, j.Epoch, bytesutil.ToBytes32(j.Root), balances, f.Epoch)
	if err != nil {
		return err
	}

	// Save head to the local service cache.
	return s.saveHead(ctx, headRoot)
}

// This saves head info to the local service cache, it also saves the
// new head root to the DB.
func (s *Service) saveHead(ctx context.Context, headRoot [32]byte) error {
	ctx, span := trace.StartSpan(ctx, "blockchain.saveHead")
	defer span.End()

	// Do nothing if head hasn't changed.
	if headRoot == s.headRoot() {
		return nil
	}

	// If the head state is not available, just return nil.
	// There's nothing to cache
	_, cached := s.initSyncState[headRoot]
	if !cached && !s.stateGen.HotStateExists(ctx, headRoot) {
		return nil
	}

	// Get the new head block from DB.
	newHeadBlock, err := s.beaconDB.Block(ctx, headRoot)
	if err != nil {
		return err
	}
	if newHeadBlock == nil || newHeadBlock.Block == nil {
		return errors.New("cannot save nil head block")
	}

	// Get the new head state from cached state or DB.
	var newHeadState *state.BeaconState
	var exists bool
<<<<<<< HEAD
	if featureconfig.Get().InitSyncCacheState {
		newHeadState, exists = s.initSyncState[headRoot]
		if !exists {
			newHeadState, err = s.stateGen.StateByRoot(ctx, headRoot)
			if err != nil {
				return errors.Wrap(err, "could not retrieve head state in DB")
			}
			if newHeadState == nil {
				return errors.New("cannot save nil head state")
			}
		}
	} else {
		newHeadState, err = s.stateGen.StateByRoot(ctx, headRoot)
=======
	newHeadState, exists = s.initSyncState[headRoot]
	if !exists {
		newHeadState, err = s.beaconDB.State(ctx, headRoot)
>>>>>>> b647ca5d
		if err != nil {
			return errors.Wrap(err, "could not retrieve head state in DB")
		}
		if newHeadState == nil {
			return errors.New("cannot save nil head state")
		}
	}
	if newHeadState == nil {
		return errors.New("cannot save nil head state")
	}

	// Cache the new head info.
	s.setHead(headRoot, newHeadBlock, newHeadState)

	// Save the new head root to DB.
	if err := s.beaconDB.SaveHeadBlockRoot(ctx, headRoot); err != nil {
		return errors.Wrap(err, "could not save head root in DB")
	}

	return nil
}

// This gets called to update canonical root mapping. It does not save head block
// root in DB. With the inception of inital-sync-cache-state flag, it uses finalized
// check point as anchors to resume sync therefore head is no longer needed to be saved on per slot basis.
func (s *Service) saveHeadNoDB(ctx context.Context, b *ethpb.SignedBeaconBlock, r [32]byte) error {
	if b == nil || b.Block == nil {
		return errors.New("cannot save nil head block")
	}

	headState, err := s.stateGen.StateByRoot(ctx, r)
	if err != nil {
		return errors.Wrap(err, "could not retrieve head state in DB")
	}
	if headState == nil {
		s.initSyncStateLock.RLock()
		cachedHeadState, ok := s.initSyncState[r]
		if ok {
			headState = cachedHeadState
		}
		s.initSyncStateLock.RUnlock()
	}

	if headState == nil {
		return errors.New("nil head state")
	}

	s.setHead(r, stateTrie.CopySignedBeaconBlock(b), headState)

	return nil
}

// This sets head view object which is used to track the head slot, root, block and state.
func (s *Service) setHead(root [32]byte, block *ethpb.SignedBeaconBlock, state *state.BeaconState) {
	s.headLock.Lock()
	defer s.headLock.Unlock()

	// This does a full copy of the block and state.
	s.head = &head{
		slot:  block.Block.Slot,
		root:  root,
		block: stateTrie.CopySignedBeaconBlock(block),
		state: state.Copy(),
	}
}

// This returns the head slot.
func (s *Service) headSlot() uint64 {
	s.headLock.RLock()
	defer s.headLock.RUnlock()

	return s.head.slot
}

// This returns the head root.
// It does a full copy on head root for immutability.
func (s *Service) headRoot() [32]byte {
	if s.head == nil {
		return params.BeaconConfig().ZeroHash
	}

	s.headLock.RLock()
	defer s.headLock.RUnlock()

	return s.head.root
}

// This returns the head block.
// It does a full copy on head block for immutability.
func (s *Service) headBlock() *ethpb.SignedBeaconBlock {
	s.headLock.RLock()
	defer s.headLock.RUnlock()

	return stateTrie.CopySignedBeaconBlock(s.head.block)
}

// This returns the head state.
// It does a full copy on head state for immutability.
func (s *Service) headState() *state.BeaconState {
	s.headLock.RLock()
	defer s.headLock.RUnlock()

	return s.head.state.Copy()
}

// Returns true if head state exists.
func (s *Service) hasHeadState() bool {
	s.headLock.RLock()
	defer s.headLock.RUnlock()

	return s.head != nil && s.head.state != nil
}<|MERGE_RESOLUTION|>--- conflicted
+++ resolved
@@ -75,25 +75,9 @@
 	// Get the new head state from cached state or DB.
 	var newHeadState *state.BeaconState
 	var exists bool
-<<<<<<< HEAD
-	if featureconfig.Get().InitSyncCacheState {
-		newHeadState, exists = s.initSyncState[headRoot]
-		if !exists {
-			newHeadState, err = s.stateGen.StateByRoot(ctx, headRoot)
-			if err != nil {
-				return errors.Wrap(err, "could not retrieve head state in DB")
-			}
-			if newHeadState == nil {
-				return errors.New("cannot save nil head state")
-			}
-		}
-	} else {
-		newHeadState, err = s.stateGen.StateByRoot(ctx, headRoot)
-=======
 	newHeadState, exists = s.initSyncState[headRoot]
 	if !exists {
-		newHeadState, err = s.beaconDB.State(ctx, headRoot)
->>>>>>> b647ca5d
+		newHeadState, err = s.stateGen.StateByRoot(ctx, headRoot)
 		if err != nil {
 			return errors.Wrap(err, "could not retrieve head state in DB")
 		}
