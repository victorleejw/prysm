--- conflicted
+++ resolved
@@ -29,16 +29,12 @@
 
 // Flags is a struct to represent which features the client will perform on runtime.
 type Flags struct {
-<<<<<<< HEAD
-	MinimalConfig                              bool // MinimalConfig as defined in the spec.
-	WittiTestnet                               bool // WittiTestnet preconfigured spec.
-=======
 	// Configuration related flags.
 	MinimalConfig bool // MinimalConfig as defined in the spec.
 	E2EConfig     bool //E2EConfig made specifically for testing, do not use except in E2E.
 
 	// Feature related flags.
->>>>>>> ac862d1e
+	WittiTestnet                               bool // WittiTestnet preconfigured spec.
 	WriteSSZStateTransitions                   bool // WriteSSZStateTransitions to tmp directory.
 	InitSyncNoVerify                           bool // InitSyncNoVerify when initial syncing w/o verifying block's contents.
 	DisableDynamicCommitteeSubnets             bool // Disables dynamic attestation committee subnets via p2p.
@@ -136,7 +132,6 @@
 		EnableStateRefCopy:                         c.EnableStateRefCopy,
 		WaitForSynced:                              c.WaitForSynced,
 		DisableForkChoice:                          c.DisableForkChoice,
-		BroadcastSlashings:                         c.BroadcastSlashings,
 		EnableSSZCache:                             c.EnableSSZCache,
 		EnableEth1DataVoteCache:                    c.EnableEth1DataVoteCache,
 		EnableSlasherConnection:                    c.EnableSlasherConnection,
@@ -333,19 +328,16 @@
 		log.Warn("Using minimal config")
 		cfg.MinimalConfig = true
 		params.UseMinimalConfig()
-<<<<<<< HEAD
+	} else if ctx.Bool(e2eConfigFlag.Name) {
+		log.Warn("Using end-to-end testing config")
+		cfg.MinimalConfig = true
+		params.UseE2EConfig()
 	} else if ctx.Bool(wittiTestnetFlag.Name) {
 		log.Warn("Using witti testnet config")
 		cfg.WittiTestnet = true
 		params.UseWittiTestnet()
 	} else {
 		log.Warn("Using default mainnet config")
-=======
-	} else if ctx.Bool(e2eConfigFlag.Name) {
-		log.Warn("Using end-to-end testing config")
-		cfg.MinimalConfig = true
-		params.UseE2EConfig()
->>>>>>> ac862d1e
 	}
 	return cfg
 }