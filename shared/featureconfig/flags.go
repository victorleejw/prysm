--- conflicted
+++ resolved
@@ -17,15 +17,13 @@
 		Name:  "minimal-config",
 		Usage: "Use minimal config with parameters as defined in the spec.",
 	}
-<<<<<<< HEAD
+	e2eConfigFlag = &cli.BoolFlag{
+		Name:  "e2e-config",
+		Usage: "Use the E2E testing config, only for use within end-to-end testing.",
+	}
 	wittiTestnetFlag = &cli.BoolFlag{
 		Name:  "witti-testnet",
 		Usage: "Use the preconfigured Witti multi-client testnet spec.",
-=======
-	e2eConfigFlag = &cli.BoolFlag{
-		Name:  "e2e-config",
-		Usage: "Use the E2E testing config, only for use within end-to-end testing.",
->>>>>>> ac862d1e
 	}
 	writeSSZStateTransitionsFlag = &cli.BoolFlag{
 		Name:  "interop-write-ssz-state-transitions",
@@ -440,11 +438,8 @@
 // ValidatorFlags contains a list of all the feature flags that apply to the validator client.
 var ValidatorFlags = append(deprecatedFlags, []cli.Flag{
 	minimalConfigFlag,
-<<<<<<< HEAD
 	wittiTestnetFlag,
-=======
 	e2eConfigFlag,
->>>>>>> ac862d1e
 	enableProtectAttesterFlag,
 	enableProtectProposerFlag,
 	enableExternalSlasherProtectionFlag,
@@ -471,11 +466,8 @@
 	devModeFlag,
 	customGenesisDelayFlag,
 	minimalConfigFlag,
-<<<<<<< HEAD
+	e2eConfigFlag,
 	wittiTestnetFlag,
-=======
-	e2eConfigFlag,
->>>>>>> ac862d1e
 	writeSSZStateTransitionsFlag,
 	disableForkChoiceUnsafeFlag,
 	disableDynamicCommitteeSubnets,
