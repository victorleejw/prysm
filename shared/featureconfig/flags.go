package featureconfig

import (
	"github.com/urfave/cli/v2"
)

var (
	devModeFlag = &cli.BoolFlag{
		Name:  "dev",
		Usage: "Enable experimental features still in development. These features may not be stable.",
	}
	disableBroadcastSlashingFlag = &cli.BoolFlag{
		Name:  "disable-broadcast-slashings",
		Usage: "Disables broadcasting slashings submitted to the beacon node.",
	}
<<<<<<< HEAD
	minimalConfigFlag = &cli.BoolFlag{
		Name:  "minimal-config",
		Usage: "Use minimal config with parameters as defined in the spec.",
	}
	e2eConfigFlag = &cli.BoolFlag{
		Name:  "e2e-config",
		Usage: "Use the E2E testing config, only for use within end-to-end testing.",
	}
	// rpcMaxPageSizeFlag defines the maximum numbers per page returned in RPC responses from this
	// beacon node (default: 500).
	rpcMaxPageSizeFlag = &cli.Uint64Flag{
		Name:  "rpc-max-page-size",
		Usage: "Max number of items returned per page in RPC responses for paginated endpoints.",
		Value: 500,
	}
=======
>>>>>>> bfce4c7f
	writeSSZStateTransitionsFlag = &cli.BoolFlag{
		Name:  "interop-write-ssz-state-transitions",
		Usage: "Write ssz states to disk after attempted state transition",
	}
	disableDynamicCommitteeSubnets = &cli.BoolFlag{
		Name:  "disable-dynamic-committee-subnets",
		Usage: "Disable dynamic committee attestation subnets.",
	}
	// disableForkChoiceUnsafeFlag disables using the LMD-GHOST fork choice to update
	// the head of the chain based on attestations and instead accepts any valid received block
	// as the chain head. UNSAFE, use with caution.
	disableForkChoiceUnsafeFlag = &cli.BoolFlag{
		Name:  "disable-fork-choice-unsafe",
		Usage: "UNSAFE: disable fork choice for determining head of the beacon chain.",
	}
	// disableSSZCache see https://github.com/prysmaticlabs/prysm/pull/4558.
	disableSSZCache = &cli.BoolFlag{
		Name:  "disable-ssz-cache",
		Usage: "Disable ssz state root cache mechanism.",
	}
	skipBLSVerifyFlag = &cli.BoolFlag{
		Name:  "skip-bls-verify",
		Usage: "Whether or not to skip BLS verification of signature at runtime, this is unsafe and should only be used for development",
	}
	enableBackupWebhookFlag = &cli.BoolFlag{
		Name:  "enable-db-backup-webhook",
		Usage: "Serve HTTP handler to initiate database backups. The handler is served on the monitoring port at path /db/backup.",
	}
	kafkaBootstrapServersFlag = &cli.StringFlag{
		Name:  "kafka-url",
		Usage: "Stream attestations and blocks to specified kafka servers. This field is used for bootstrap.servers kafka config field.",
	}
	initSyncVerifyEverythingFlag = &cli.BoolFlag{
		Name: "initial-sync-verify-all-signatures",
		Usage: "Initial sync to finalized checkpoint with verifying block's signature, RANDAO " +
			"and attestation's aggregated signatures. Without this flag, only the proposer " +
			"signature is verified until the node reaches the end of the finalized chain.",
	}
	enableSlasherFlag = &cli.BoolFlag{
		Name: "enable-slasher",
		Usage: "Enables connection to a slasher service in order to retrieve slashable events. Slasher is connected to the beacon node using gRPC and " +
			"the slasher-provider flag can be used to pass its address.",
	}
	cacheFilteredBlockTreeFlag = &cli.BoolFlag{
		Name: "cache-filtered-block-tree",
		Usage: "Cache filtered block tree by maintaining it rather than continually recalculating on the fly, " +
			"this is used for fork choice.",
	}
	enableProtectProposerFlag = &cli.BoolFlag{
		Name: "enable-protect-proposer",
		Usage: "Enables functionality to prevent the validator client from signing and " +
			"broadcasting 2 different block proposals in the same epoch. Protects from slashing.",
	}
	enableProtectAttesterFlag = &cli.BoolFlag{
		Name: "enable-protect-attester",
		Usage: "Enables functionality to prevent the validator client from signing and " +
			"broadcasting 2 any slashable attestations.",
	}
	enableExternalSlasherProtectionFlag = &cli.BoolFlag{
		Name: "enable-external-slasher-protection",
		Usage: "Enables the validator to connect to external slasher to prevent it from " +
			"transmitting a slashable offence over the network.",
	}
	disableStrictAttestationPubsubVerificationFlag = &cli.BoolFlag{
		Name:  "disable-strict-attestation-pubsub-verification",
		Usage: "Disable strict signature verification of attestations in pubsub. See PR 4782 for details.",
	}
	disableUpdateHeadPerAttestation = &cli.BoolFlag{
		Name:  "disable-update-head-attestation",
		Usage: "Disable update fork choice head on per attestation. See PR 4802 for details.",
	}
	disableDomainDataCacheFlag = &cli.BoolFlag{
		Name: "disable-domain-data-cache",
		Usage: "Disable caching of domain data requests per epoch. This feature reduces the total " +
			"calls to the beacon node for each assignment.",
	}
	enableStateGenSigVerify = &cli.BoolFlag{
		Name: "enable-state-gen-sig-verify",
		Usage: "Enable signature verification for state gen. This feature increases the cost to generate a historical state," +
			"the resulting state is signature verified.",
	}
	checkHeadState = &cli.BoolFlag{
		Name:  "check-head-state",
		Usage: "Enables the checking of head state in chainservice first before retrieving the desired state from the db.",
	}
	enableNoiseHandshake = &cli.BoolFlag{
		Name: "enable-noise",
		Usage: "This enables the beacon node to use NOISE instead of SECIO for performing handshakes between peers and " +
			"securing transports between peers",
	}
	dontPruneStateStartUp = &cli.BoolFlag{
		Name:  "dont-prune-state-start-up",
		Usage: "Don't prune historical states upon start up",
	}
	disableNewStateMgmt = &cli.BoolFlag{
		Name:  "disable-new-state-mgmt",
		Usage: "This disables the usage of state mgmt service across Prysm",
	}
	disableInitSyncBatchSaveBlocks = &cli.BoolFlag{
		Name:  "disable-init-sync-batch-save-blocks",
		Usage: "Instead of saving batch blocks to the DB during initial syncing, this disables batch saving of blocks",
	}
	waitForSyncedFlag = &cli.BoolFlag{
		Name:  "wait-for-synced",
		Usage: "Uses WaitForSynced for validator startup, to ensure a validator is able to communicate with the beacon node as quick as possible",
	}
	enableHistoricalDetectionFlag = &cli.BoolFlag{
		Name:  "enable-historical-detection",
		Usage: "Enables historical attestation detection for the slasher",
	}
	disableLookbackFlag = &cli.BoolFlag{
		Name:  "disable-lookback",
		Usage: "Disables use of the lookback feature and updates attestation history for validators from head to epoch 0",
	}
	skipRegenHistoricalStates = &cli.BoolFlag{
		Name:  "skip-regen-historical-states",
		Usage: "Skips regeneration and saving of historical states from genesis to last finalized. This enables a quick switch-over to using `--enable-new-state-mgmt`",
	}
	disableReduceAttesterStateCopy = &cli.BoolFlag{
		Name:  "disable-reduce-attester-state-copy",
		Usage: "Disables the feature to reduce the amount of state copies for attester rpc",
	}
	enableStreamDuties = &cli.BoolFlag{
		Name:  "enable-stream-duties",
		Usage: "Enables validator duties streaming in the validator client",
	}
	disableInitSyncWeightedRoundRobin = &cli.BoolFlag{
		Name:  "disable-init-sync-wrr",
		Usage: "Disables weighted round robin fetching optimization",
	}
	disableGRPCConnectionLogging = &cli.BoolFlag{
		Name:  "disable-grpc-connection-logging",
		Usage: "Disables displaying logs for newly connected grpc clients",
	}
	attestationAggregationStrategy = &cli.StringFlag{
		Name:  "attestation-aggregation-strategy",
		Usage: "Which strategy to use when aggregating attestations, one of: naive, max_cover.",
		Value: "naive",
	}
	forceMaxCoverAttestationAggregation = &cli.BoolFlag{
		Name:  "attestation-aggregation-force-maxcover",
		Usage: "When enabled, forces --attestation-aggregation-strategy=max_cover setting.",
	}
	altonaTestnet = &cli.BoolFlag{
		Name:  "altona",
		Usage: "This defines the flag through which we can run on the Altona Multiclient Testnet",
	}
)

// devModeFlags holds list of flags that are set when development mode is on.
var devModeFlags = []cli.Flag{
	initSyncVerifyEverythingFlag,
	forceMaxCoverAttestationAggregation,
}

// Deprecated flags list.
const deprecatedUsage = "DEPRECATED. DO NOT USE."

var (
	deprecatedEnableKadDht = &cli.BoolFlag{
		Name:   "enable-kad-dht",
		Usage:  deprecatedUsage,
		Hidden: true,
	}
	deprecatedWeb3ProviderFlag = &cli.StringFlag{
		Name:   "web3provider",
		Usage:  deprecatedUsage,
		Hidden: true,
	}
	deprecatedEnableDynamicCommitteeSubnets = &cli.BoolFlag{
		Name:   "enable-dynamic-committee-subnets",
		Usage:  deprecatedUsage,
		Hidden: true,
	}
	deprecatedNoCustomConfigFlag = &cli.BoolFlag{
		Name:   "no-custom-config",
		Usage:  deprecatedUsage,
		Hidden: true,
	}
	deprecatedEnableInitSyncQueue = &cli.BoolFlag{
		Name:   "enable-initial-sync-queue",
		Usage:  deprecatedUsage,
		Hidden: true,
	}
	deprecatedEnableFinalizedBlockRootIndexFlag = &cli.BoolFlag{
		Name:   "enable-finalized-block-root-index",
		Usage:  deprecatedUsage,
		Hidden: true,
	}
	deprecatedOptimizeProcessEpochFlag = &cli.BoolFlag{
		Name:   "optimize-process-epoch",
		Usage:  deprecatedUsage,
		Hidden: true,
	}
	deprecatedPruneFinalizedStatesFlag = &cli.BoolFlag{
		Name:   "prune-finalized-states",
		Usage:  deprecatedUsage,
		Hidden: true,
	}
	deprecatedScatterFlag = &cli.BoolFlag{
		Name:   "scatter",
		Usage:  deprecatedUsage,
		Hidden: true,
	}
	deprecatedEnableSnappyDBCompressionFlag = &cli.BoolFlag{
		Name:   "snappy",
		Usage:  deprecatedUsage,
		Hidden: true,
	}
	deprecatedEnableSkipSlotsCacheFlag = &cli.BoolFlag{
		Name:   "enable-skip-slots-cache",
		Usage:  deprecatedUsage,
		Hidden: true,
	}
	deprecatedEnablePruneBoundaryStateFlag = &cli.BoolFlag{
		Name:   "prune-states",
		Usage:  deprecatedUsage,
		Hidden: true,
	}
	deprecatedEnableActiveIndicesCacheFlag = &cli.BoolFlag{
		Name:   "enable-active-indices-cache",
		Usage:  deprecatedUsage,
		Hidden: true,
	}
	deprecatedEnableActiveCountCacheFlag = &cli.BoolFlag{
		Name:   "enable-active-count-cache",
		Usage:  deprecatedUsage,
		Hidden: true,
	}

	deprecatedEnableCustomStateSSZFlag = &cli.BoolFlag{
		Name:   "enable-custom-state-ssz",
		Usage:  deprecatedUsage,
		Hidden: true,
	}
	deprecatedEnableCommitteeCacheFlag = &cli.BoolFlag{
		Name:   "enable-committee-cache",
		Usage:  deprecatedUsage,
		Hidden: true,
	}
	deprecatedEnableBLSPubkeyCacheFlag = &cli.BoolFlag{
		Name:   "enable-bls-pubkey-cache",
		Usage:  deprecatedUsage,
		Hidden: true,
	}
	deprecatedFastCommitteeAssignmentsFlag = &cli.BoolFlag{
		Name:   "fast-assignments",
		Usage:  deprecatedUsage,
		Hidden: true,
	}
	deprecatedGenesisDelayFlag = &cli.BoolFlag{
		Name:   "genesis-delay",
		Usage:  deprecatedUsage,
		Hidden: true,
	}
	deprecatedNewCacheFlag = &cli.BoolFlag{
		Name:   "new-cache",
		Usage:  deprecatedUsage,
		Hidden: true,
	}
	deprecatedEnableShuffledIndexCacheFlag = &cli.BoolFlag{
		Name:   "enable-shuffled-index-cache",
		Usage:  deprecatedUsage,
		Hidden: true,
	}
	deprecatedSaveDepositDataFlag = &cli.BoolFlag{
		Name:   "save-deposit-data",
		Usage:  deprecatedUsage,
		Hidden: true,
	}
	deprecatedCacheProposerIndicesFlag = &cli.BoolFlag{
		Name:   "cache-proposer-indices",
		Usage:  deprecatedUsage,
		Hidden: true,
	}
	deprecatedprotoArrayForkChoice = &cli.BoolFlag{
		Name:   "proto-array-forkchoice",
		Usage:  deprecatedUsage,
		Hidden: true,
	}
	deprecatedForkchoiceAggregateAttestations = &cli.BoolFlag{
		Name:   "forkchoice-aggregate-attestations",
		Usage:  deprecatedUsage,
		Hidden: true,
	}
	deprecatedEnableAttestationCacheFlag = &cli.BoolFlag{
		Name:   "enable-attestation-cache",
		Usage:  deprecatedUsage,
		Hidden: true,
	}
	deprecatedInitSyncCacheStateFlag = &cli.BoolFlag{
		Name:   "initial-sync-cache-state",
		Usage:  deprecatedUsage,
		Hidden: true,
	}
	deprecatedProtectProposerFlag = &cli.BoolFlag{
		Name:   "protect-proposer",
		Usage:  deprecatedUsage,
		Hidden: true,
	}
	deprecatedProtectAttesterFlag = &cli.BoolFlag{
		Name:   "protect-attester",
		Usage:  deprecatedUsage,
		Hidden: true,
	}
	deprecatedDiscv5Flag = &cli.BoolFlag{
		Name:   "enable-discv5",
		Usage:  deprecatedUsage,
		Hidden: true,
	}
	deprecatedEnableSSZCache = &cli.BoolFlag{
		Name:   "enable-ssz-cache",
		Usage:  deprecatedUsage,
		Hidden: true,
	}
	deprecatedUseSpanCacheFlag = &cli.BoolFlag{
		Name:   "span-map-cache",
		Usage:  deprecatedUsage,
		Hidden: true,
	}
	deprecatedDisableProtectProposerFlag = &cli.BoolFlag{
		Name:   "disable-protect-proposer",
		Usage:  deprecatedUsage,
		Hidden: true,
	}
	deprecatedDisableProtectAttesterFlag = &cli.BoolFlag{
		Name:   "disable-protect-attester",
		Usage:  deprecatedUsage,
		Hidden: true,
	}
	deprecatedEnableCustomBlockHTR = &cli.BoolFlag{
		Name:   "enable-custom-block-htr",
		Usage:  deprecatedUsage,
		Hidden: true,
	}
	deprecatedDisableInitSyncQueueFlag = &cli.BoolFlag{
		Name:   "disable-init-sync-queue",
		Usage:  deprecatedUsage,
		Hidden: true,
	}
	deprecatedEnableEth1DataVoteCacheFlag = &cli.BoolFlag{
		Name:   "enable-eth1-data-vote-cache",
		Usage:  deprecatedUsage,
		Hidden: true,
	}
	deprecatedAccountMetricsFlag = &cli.BoolFlag{
		Name:   "enable-account-metrics",
		Usage:  deprecatedUsage,
		Hidden: true,
	}
	deprecatedEnableDomainDataCacheFlag = &cli.BoolFlag{
		Name:   "enable-domain-data-cache",
		Usage:  deprecatedUsage,
		Hidden: true,
	}
	deprecatedEnableByteMempool = &cli.BoolFlag{
		Name:   "enable-byte-mempool",
		Usage:  deprecatedUsage,
		Hidden: true,
	}
	deprecatedBroadcastSlashingFlag = &cli.BoolFlag{
		Name:   "broadcast-slashing",
		Usage:  deprecatedUsage,
		Hidden: true,
	}
	deprecatedDisableHistoricalDetectionFlag = &cli.BoolFlag{
		Name:   "disable-historical-detection",
		Usage:  deprecatedUsage,
		Hidden: true,
	}
	deprecateEnableStateRefCopy = &cli.BoolFlag{
		Name:   "enable-state-ref-copy",
		Usage:  deprecatedUsage,
		Hidden: true,
	}
	deprecateEnableFieldTrie = &cli.BoolFlag{
		Name:   "enable-state-field-trie",
		Usage:  deprecatedUsage,
		Hidden: true,
	}
	deprecateEnableNewStateMgmt = &cli.BoolFlag{
		Name:   "enable-new-state-mgmt",
		Usage:  deprecatedUsage,
		Hidden: true,
	}
	deprecatedP2PWhitelist = &cli.StringFlag{
		Name:   "p2p-whitelist",
		Usage:  deprecatedUsage,
		Hidden: true,
	}
	deprecatedP2PBlacklist = &cli.StringFlag{
		Name:   "p2p-blacklist",
		Usage:  deprecatedUsage,
		Hidden: true,
	}
	deprecatedSchlesiTestnetFlag = &cli.BoolFlag{
		Name:   "schlesi-testnet",
		Usage:  deprecatedUsage,
		Hidden: true,
	}
	deprecateReduceAttesterStateCopies = &cli.BoolFlag{
		Name:   "reduce-attester-state-copy",
		Usage:  deprecatedUsage,
		Hidden: true,
	}
	deprecatedEnableInitSyncWeightedRoundRobin = &cli.BoolFlag{
		Name:   "enable-init-sync-wrr",
		Usage:  deprecatedUsage,
		Hidden: true,
	}
	deprecatedDisableStateRefCopy = &cli.BoolFlag{
		Name:   "disable-state-ref-copy",
		Usage:  deprecatedUsage,
		Hidden: true,
	}
	deprecatedDisableFieldTrie = &cli.BoolFlag{
		Name:   "disable-state-field-trie",
		Usage:  deprecatedUsage,
		Hidden: true,
	}
)

var deprecatedFlags = []cli.Flag{
	deprecatedEnableKadDht,
	deprecatedWeb3ProviderFlag,
	deprecatedEnableDynamicCommitteeSubnets,
	deprecatedNoCustomConfigFlag,
	deprecatedEnableInitSyncQueue,
	deprecatedEnableFinalizedBlockRootIndexFlag,
	deprecatedScatterFlag,
	deprecatedPruneFinalizedStatesFlag,
	deprecatedOptimizeProcessEpochFlag,
	deprecatedEnableSnappyDBCompressionFlag,
	deprecatedEnableSkipSlotsCacheFlag,
	deprecatedEnablePruneBoundaryStateFlag,
	deprecatedEnableActiveIndicesCacheFlag,
	deprecatedEnableActiveCountCacheFlag,
	deprecatedEnableCustomStateSSZFlag,
	deprecatedEnableCommitteeCacheFlag,
	deprecatedEnableBLSPubkeyCacheFlag,
	deprecatedFastCommitteeAssignmentsFlag,
	deprecatedGenesisDelayFlag,
	deprecatedNewCacheFlag,
	deprecatedEnableShuffledIndexCacheFlag,
	deprecatedSaveDepositDataFlag,
	deprecatedCacheProposerIndicesFlag,
	deprecatedprotoArrayForkChoice,
	deprecatedForkchoiceAggregateAttestations,
	deprecatedEnableAttestationCacheFlag,
	deprecatedInitSyncCacheStateFlag,
	deprecatedProtectAttesterFlag,
	deprecatedProtectProposerFlag,
	deprecatedDiscv5Flag,
	deprecatedEnableSSZCache,
	deprecatedUseSpanCacheFlag,
	deprecatedDisableProtectProposerFlag,
	deprecatedDisableProtectAttesterFlag,
	deprecatedDisableInitSyncQueueFlag,
	deprecatedEnableCustomBlockHTR,
	deprecatedEnableEth1DataVoteCacheFlag,
	deprecatedAccountMetricsFlag,
	deprecatedEnableDomainDataCacheFlag,
	deprecatedEnableByteMempool,
	deprecatedBroadcastSlashingFlag,
	deprecatedDisableHistoricalDetectionFlag,
	deprecateEnableStateRefCopy,
	deprecateEnableFieldTrie,
	deprecateEnableNewStateMgmt,
	deprecatedP2PWhitelist,
	deprecatedP2PBlacklist,
	deprecatedSchlesiTestnetFlag,
	deprecateReduceAttesterStateCopies,
	deprecatedEnableInitSyncWeightedRoundRobin,
	deprecatedDisableStateRefCopy,
	deprecatedDisableFieldTrie,
}

// ValidatorFlags contains a list of all the feature flags that apply to the validator client.
var ValidatorFlags = append(deprecatedFlags, []cli.Flag{
	enableProtectAttesterFlag,
	enableProtectProposerFlag,
	enableStreamDuties,
	enableExternalSlasherProtectionFlag,
	disableDomainDataCacheFlag,
	waitForSyncedFlag,
	altonaTestnet,
}...)

// SlasherFlags contains a list of all the feature flags that apply to the slasher client.
var SlasherFlags = append(deprecatedFlags, []cli.Flag{
<<<<<<< HEAD
	e2eConfigFlag,
	rpcMaxPageSizeFlag,
=======
>>>>>>> bfce4c7f
	enableHistoricalDetectionFlag,
	disableLookbackFlag,
}...)

// E2EValidatorFlags contains a list of the validator feature flags to be tested in E2E.
var E2EValidatorFlags = []string{
	"--wait-for-synced",
	"--enable-protect-attester",
	"--enable-protect-proposer",
	// "--enable-stream-duties", // Currently disabled due to e2e flakes.
}

// BeaconChainFlags contains a list of all the feature flags that apply to the beacon-chain client.
var BeaconChainFlags = append(deprecatedFlags, []cli.Flag{
	devModeFlag,
<<<<<<< HEAD
	customGenesisDelayFlag,
	minimalConfigFlag,
	e2eConfigFlag,
	rpcMaxPageSizeFlag,
=======
>>>>>>> bfce4c7f
	writeSSZStateTransitionsFlag,
	disableForkChoiceUnsafeFlag,
	disableDynamicCommitteeSubnets,
	disableSSZCache,
	initSyncVerifyEverythingFlag,
	skipBLSVerifyFlag,
	kafkaBootstrapServersFlag,
	enableBackupWebhookFlag,
	enableSlasherFlag,
	cacheFilteredBlockTreeFlag,
	disableStrictAttestationPubsubVerificationFlag,
	disableUpdateHeadPerAttestation,
	enableStateGenSigVerify,
	checkHeadState,
	enableNoiseHandshake,
	dontPruneStateStartUp,
	disableBroadcastSlashingFlag,
	disableInitSyncBatchSaveBlocks,
	waitForSyncedFlag,
	skipRegenHistoricalStates,
	disableInitSyncWeightedRoundRobin,
	disableNewStateMgmt,
	disableReduceAttesterStateCopy,
	disableGRPCConnectionLogging,
	attestationAggregationStrategy,
	forceMaxCoverAttestationAggregation,
	altonaTestnet,
}...)

// E2EBeaconChainFlags contains a list of the beacon chain feature flags to be tested in E2E.
var E2EBeaconChainFlags = []string{
	"--cache-filtered-block-tree",
	"--enable-state-gen-sig-verify",
	"--check-head-state",
	"--attestation-aggregation-strategy=max_cover",
	"--dev",
}<|MERGE_RESOLUTION|>--- conflicted
+++ resolved
@@ -13,24 +13,6 @@
 		Name:  "disable-broadcast-slashings",
 		Usage: "Disables broadcasting slashings submitted to the beacon node.",
 	}
-<<<<<<< HEAD
-	minimalConfigFlag = &cli.BoolFlag{
-		Name:  "minimal-config",
-		Usage: "Use minimal config with parameters as defined in the spec.",
-	}
-	e2eConfigFlag = &cli.BoolFlag{
-		Name:  "e2e-config",
-		Usage: "Use the E2E testing config, only for use within end-to-end testing.",
-	}
-	// rpcMaxPageSizeFlag defines the maximum numbers per page returned in RPC responses from this
-	// beacon node (default: 500).
-	rpcMaxPageSizeFlag = &cli.Uint64Flag{
-		Name:  "rpc-max-page-size",
-		Usage: "Max number of items returned per page in RPC responses for paginated endpoints.",
-		Value: 500,
-	}
-=======
->>>>>>> bfce4c7f
 	writeSSZStateTransitionsFlag = &cli.BoolFlag{
 		Name:  "interop-write-ssz-state-transitions",
 		Usage: "Write ssz states to disk after attempted state transition",
@@ -521,11 +503,6 @@
 
 // SlasherFlags contains a list of all the feature flags that apply to the slasher client.
 var SlasherFlags = append(deprecatedFlags, []cli.Flag{
-<<<<<<< HEAD
-	e2eConfigFlag,
-	rpcMaxPageSizeFlag,
-=======
->>>>>>> bfce4c7f
 	enableHistoricalDetectionFlag,
 	disableLookbackFlag,
 }...)
@@ -541,13 +518,6 @@
 // BeaconChainFlags contains a list of all the feature flags that apply to the beacon-chain client.
 var BeaconChainFlags = append(deprecatedFlags, []cli.Flag{
 	devModeFlag,
-<<<<<<< HEAD
-	customGenesisDelayFlag,
-	minimalConfigFlag,
-	e2eConfigFlag,
-	rpcMaxPageSizeFlag,
-=======
->>>>>>> bfce4c7f
 	writeSSZStateTransitionsFlag,
 	disableForkChoiceUnsafeFlag,
 	disableDynamicCommitteeSubnets,
